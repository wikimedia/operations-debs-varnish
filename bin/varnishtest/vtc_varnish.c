--- conflicted
+++ resolved
@@ -251,9 +251,8 @@
 	vtc_log(v->vl, 2, "Launch");
 	vsb = VSB_new_auto();
 	AN(vsb);
-<<<<<<< HEAD
-	VSB_printf(vsb, "cd ${topbuild}/bin/varnishd &&");
-	VSB_printf(vsb, " ./varnishd -d -d -n %s", v->workdir);
+	VSB_printf(vsb, "cd ${pwd} &&");
+	VSB_printf(vsb, " ${varnishd} -d -d -n %s", v->workdir);
 	VSB_printf(vsb, " -l 10m,1m,-");
 	VSB_printf(vsb, " -p auto_restart=off");
 	VSB_printf(vsb, " -p syslog_cli_traffic=off");
@@ -266,22 +265,6 @@
 	AZ(VSB_finish(vsb));
 	vtc_log(v->vl, 3, "CMD: %s", VSB_data(vsb));
 	vsb1 = macro_expand(v->vl, VSB_data(vsb));
-=======
-	vsb_printf(vsb, "cd ${pwd} &&");
-	vsb_printf(vsb, " ${varnishd} -d -d -n %s", v->workdir);
-	vsb_printf(vsb, " -l 10m,1m,-");
-	vsb_printf(vsb, " -p auto_restart=off");
-	vsb_printf(vsb, " -p syslog_cli_traffic=off");
-	vsb_printf(vsb, " -a '%s'", "127.0.0.1:0");
-	vsb_printf(vsb, " -S %s/_S", v->workdir);
-	vsb_printf(vsb, " -M '%s %s'", abuf, pbuf);
-	vsb_printf(vsb, " -P %s/varnishd.pid", v->workdir);
-	vsb_printf(vsb, " %s", vsb_data(v->storage));
-	vsb_printf(vsb, " %s", vsb_data(v->args));
-	AZ(vsb_finish(vsb));
-	vtc_log(v->vl, 3, "CMD: %s", vsb_data(vsb));
-	vsb1 = macro_expand(v->vl, vsb_data(vsb));
->>>>>>> 50a77ab0
 	AN(vsb1);
 	VSB_delete(vsb);
 	vsb = vsb1;
