<<<<<<< HEAD
varnish (3.0.3~rc1+persistent-wm1~1.gbp73f4f8) UNRELEASED; urgency=low

  ** SNAPSHOT build @73f4f87b855974ce679c9b5d09dfa63ba991fd1f **

  * UNRELEASED
  * Test Martin Blix Grydeland's persistent-3.0 branch
  * Temp disable chash patch

 -- Mark Bergsma <mark@wikimedia.org>  Tue, 10 Jul 2012 12:44:31 +0000

varnish (3.0.2-2wm5) precise-wikimedia; urgency=low

  * Build for precise

 -- Mark Bergsma <mark@wikimedia.org>  Wed, 02 May 2012 14:28:00 +0000

varnish (3.0.2-2wm4) lucid-wikimedia; urgency=low

  * Log multiple requests per udp log packet

 -- Mark Bergsma <mark@wikimedia.org>  Fri, 13 Apr 2012 11:26:08 +0000

varnish (3.0.2-2wm3) lucid-wikimedia; urgency=low

  * Correct chash director author, styling and additional comments

 -- Mark Bergsma <mark@wikimedia.org>  Tue, 10 Apr 2012 09:48:28 +0000

varnish (3.0.2-2wm2) lucid-wikimedia; urgency=low

  * Add patch "Initial implementation of a consistent hashing director"

 -- Mark Bergsma <mark@wikimedia.org>  Thu, 05 Apr 2012 16:23:06 +0000

varnish (3.0.2-2wm1) lucid-wikimedia; urgency=low

  * Bump version number again to deal with varnish3 package conflict

 -- Mark Bergsma <mark@wikimedia.org>  Thu, 15 Mar 2012 18:08:34 +0000

varnish (3.0.2-1wm2) lucid-wikimedia; urgency=low

  * Bump version number to deal with varnish3 package conflict

 -- Mark Bergsma <mark@wikimedia.org>  Thu, 15 Mar 2012 17:56:19 +0000

varnish (3.0.2-1wm1) lucid; urgency=low

  * Integrate Asher's varnishncsa udplog patch

 -- Mark Bergsma <mark@wikimedia.org>  Thu, 15 Mar 2012 16:52:34 +0000
=======
varnish (3.0.2-2) unstable; urgency=low

  [ Knut Arne Bjørndal ]
  * Fix exit code from reload-vcl (Closes: #664857)

  [ Stig Sandbeck Mathisen ]
  * Do not run build tests by default (Closes: #663667)
  * Use debhelper compat level 9 (Closes: #663064)
    This gives us multiarch and hardening flags
  * Remove /etc/varnish/secret on purge (Closes: #656220)
  * Bump standards-version (no changes)
  * Add systemd services
  * Remove vcs_version.h patch

 -- Stig Sandbeck Mathisen <ssm@debian.org>  Tue, 01 May 2012 16:20:31 +0200
>>>>>>> cd1acfe3

varnish (3.0.2-1) unstable; urgency=low

  * New upstream release
  * Build from upstream tarball instead of git tag
  * debian/watch: more specific regular expression

 -- Stig Sandbeck Mathisen <ssm@debian.org>  Sat, 29 Oct 2011 15:23:24 +0200

varnish (3.0.1-2) unstable; urgency=low

  [ Tollef Fog Heen ]
  * Make it possible to override DAEMON_OPTS for varnishlog and
    varnishncsa.
  * Make /etc/init.d/varnish status exit with a sensible status code
    rather than always being 0 (Closes: #637110)
  * Add missing options to reload-vcl to allow -C, -i, -M.

 -- Stig Sandbeck Mathisen <ssm@debian.org>  Sat, 24 Sep 2011 13:22:56 +0200

varnish (3.0.1-1) unstable; urgency=low

  * New upstrem release
  * Do not run autogen.sh unless we need to
  * Enable build tests on presumably sane architectures and buildbot hosts

 -- Stig Sandbeck Mathisen <ssm@debian.org>  Fri, 02 Sep 2011 21:27:03 +0200

varnish (3.0.0-5) unstable; urgency=low

  [ Tollef Fog Heen ]
  * Drop build-dep on tcl, it's no longer needed.
  * Change automake build-dep to automake rather than forcing 1.9.
  * Remove .la files rather than neutering them.
  * Remove .a files, they are not supported upstream.
  * Move /usr/lib/varnish/lib*.so to varnish package, add Replaces
  * Add --fail-missing to dh_install call and fix up varnish.install.

  [ Stig Sandbeck Mathisen ]
  * Update lintian-overrides
  * Use packaged javascript libraries

 -- Stig Sandbeck Mathisen <ssm@debian.org>  Wed, 24 Aug 2011 13:36:26 +0200

varnish (3.0.0-4) unstable; urgency=low

  * Add package with detached debugging symbols for varnish (Thanks,
    Jean-Baptiste Quenot)

 -- Stig Sandbeck Mathisen <ssm@debian.org>  Mon, 18 Jul 2011 12:25:02 +0200

varnish (3.0.0-3) unstable; urgency=low

  * Disable build tests (Closes: #632320)

 -- Stig Sandbeck Mathisen <ssm@debian.org>  Sun, 17 Jul 2011 12:08:19 +0200

varnish (3.0.0-2) unstable; urgency=low

  [ Daniel Baumann ]
  * Conditionally replace jquery.js in dh_installdocs override in order to
    not fail when building arch any packages only (Closes: #631895).

 -- Stig Sandbeck Mathisen <ssm@debian.org>  Tue, 28 Jun 2011 06:53:35 +0200

varnish (3.0.0-1) unstable; urgency=low

  * New upstream release
  * Add a varnish-log package
  * Rename the library packages, to reflect library name
  * Add new upstream URI to debian/watch

 -- Stig Sandbeck Mathisen <ssm@debian.org>  Thu, 23 Jun 2011 10:49:45 +0200

varnish (2.1.5-2) unstable; urgency=low

  * Release for unstable

 -- Stig Sandbeck Mathisen <ssm@debian.org>  Mon, 21 Mar 2011 10:16:07 +0100

varnish (2.1.5-1) experimental; urgency=low

  * New upstream release
  * Change default storage method to malloc, 256 MB
  * Start varnishd by default, since the new storage method has less system
    impact
  * Update symbols file for 2.1.5

 -- Stig Sandbeck Mathisen <ssm@debian.org>  Wed, 02 Feb 2011 13:33:53 +0100

varnish (2.1.4-1) experimental; urgency=low

  * New upstream version
  * Update symbols file for 2.1.4
  * Cherry-pick fix for upstream bug #801. Remove duplicate Content-
    Length header

 -- Stig Sandbeck Mathisen <ssm@debian.org>  Wed, 03 Nov 2010 16:44:08 +0100

varnish (2.1.3-8) unstable; urgency=high

  * Fix random secret creation on non-Linux kernels (Closes: #596373)
  * Urgency "high" due to FTBFS RC bug during squeeze freeze

 -- Stig Sandbeck Mathisen <ssm@debian.org>  Fri, 24 Sep 2010 17:51:20 +0200

varnish (2.1.3-7) unstable; urgency=high

  [ Faidon Liambotis ]
  * Fix FTBFS race condition in tests/v00014.vtc (Closes: #594777)

  [ Stig Sandbeck Mathisen ]
  * Urgency "high" due to FTBFS RC bug during squeeze freeze

 -- Stig Sandbeck Mathisen <ssm@debian.org>  Thu, 09 Sep 2010 21:03:24 +0200

varnish (2.1.3-6) unstable; urgency=low

  * Install only libvarnishapi.so (Closes: #592244)

 -- Stig Sandbeck Mathisen <ssm@debian.org>  Sat, 28 Aug 2010 00:43:50 +0200

varnish (2.1.3-5) unstable; urgency=low

  * Ensure a PATH is set (Closes: #592906)
  * debian/rules: Rewrite to do arch tests better, do not test on mipsel
    (Closes: #593979)
  * Disable build tests on sh4 (Closes: #594302)

 -- Stig Sandbeck Mathisen <ssm@debian.org>  Wed, 25 Aug 2010 10:47:26 +0200

varnish (2.1.3-4) unstable; urgency=low

  * Make sure we do not run the build tests on "armel" (by specifying
    "arm" instead of "armel")

 -- Stig Sandbeck Mathisen <ssm@debian.org>  Fri, 06 Aug 2010 01:59:40 +0200

varnish (2.1.3-3) unstable; urgency=low

  * Disable build tests for some architectures (Closes: #591256)

 -- Stig Sandbeck Mathisen <ssm@debian.org>  Mon, 02 Aug 2010 00:00:30 +0200

varnish (2.1.3-2) unstable; urgency=low

  * Install all the needed library symlinks (Closes: #585128) (LP:
    #488258)
  * Use a different user for the varnish log daemons (LP: #461593)
  * Do not start automatically when installed (LP: #569060)
  * Clean up rules file, use debhelper v7

 -- Stig Sandbeck Mathisen <ssm@debian.org>  Thu, 29 Jul 2010 23:36:35 +0200

varnish (2.1.3-1) unstable; urgency=low

  * New upstream version

 -- Stig Sandbeck Mathisen <ssm@debian.org>  Wed, 28 Jul 2010 18:21:30 +0200

varnish (2.1.2-1) unstable; urgency=low

  * New upstream version

 -- Stig Sandbeck Mathisen <ssm@debian.org>  Fri, 21 May 2010 09:26:49 +0200

varnish (2.1.1-1) unstable; urgency=low

  * New upstream version
  * Fix issue with "/etc/init.d/varnish reload" not working more than a few
    times when /bin/sh is provided by "dash"

 -- Stig Sandbeck Mathisen <ssm@debian.org>  Tue, 27 Apr 2010 13:10:08 +0200

varnish (2.1.0-2) unstable; urgency=low

  * Enable access control for the varnishd management port (CVE-2009-2936)
  * Fix varnishd.1 man page, document -S option used for access control

 -- Stig Sandbeck Mathisen <ssm@debian.org>  Mon, 29 Mar 2010 21:11:49 +0000

varnish (2.1.0-1) unstable; urgency=low

  * New upstream version
  * Fix small error in man/vcl.7so

 -- Stig Sandbeck Mathisen <ssm@debian.org>  Wed, 24 Mar 2010 13:26:08 +0000

varnish (2.0.6-2) unstable; urgency=low

  * Set the mailing list address as maintainer, and the members as uploaders
  * Fix "Varnish 2.0.6 incompatible with libvarnish1 2.0.5" by adding a
    versioned dependency on libvarnish1 (Closes: #566756)

 -- Stig Sandbeck Mathisen <ssm@debian.org>  Mon, 25 Jan 2010 07:07:54 +0000

varnish (2.0.6-1) unstable; urgency=low

  * New upstream version (Closes: #561506)
  * debian/patches/vcl.7.patch: Remove patch, no longer needed
  * debian/libvarnish1.symbols: Removed some symbols for libvarnishcompat.so.1
  * init scripts: Add "status" argument (Closes: #561538)

 -- Stig Sandbeck Mathisen <ssm@debian.org>  Tue, 22 Dec 2009 15:38:53 +0000

varnish (2.0.5-1) unstable; urgency=low

  * New upstream release
  * Add README.source with information about quilt
  * Convert to source format 3.0 (quilt)
  * Add patch for vcl(7)
  * Remove patch for varnishd(1)

 -- Stig Sandbeck Mathisen <ssm@debian.org>  Mon, 09 Nov 2009 11:52:34 +0000

varnish (2.0.4-5) unstable; urgency=low

  * Add s390 to list of architectures not using jemalloc

 -- Stig Sandbeck Mathisen <ssm@debian.org>  Mon, 27 Jul 2009 21:49:42 +0000

varnish (2.0.4-4) unstable; urgency=low

  * Remove s390 jemalloc patch
  * Add patch for varnishd(1)

 -- Stig Sandbeck Mathisen <ssm@debian.org>  Fri, 24 Jul 2009 13:02:38 +0000

varnish (2.0.4-3) unstable; urgency=low

  * Actually check for s390 in the jemalloc patch.

 -- Stig Sandbeck Mathisen <ssm@debian.org>  Tue, 21 Jul 2009 20:29:29 +0000

varnish (2.0.4-2) unstable; urgency=low

  * Change Vcs-Browser and Vcs-Svn to reflect the packaging move to
    alioth
  * Add support for VCL reload via /etc/init.d/varnishd reload
  * Added a symbols file for libvarnish1
  * Add patch from Ingvar Hagelund to define *_2POW on s390, we should then be
    able to use jemalloc
  * Add build dependency on quilt

 -- Stig Sandbeck Mathisen <ssm@debian.org>  Wed, 10 Jun 2009 17:11:03 +0000

varnish (2.0.4-1) unstable; urgency=low

  * New upstream version

 -- Stig Sandbeck Mathisen <ssm@debian.org>  Mon, 27 Apr 2009 08:12:28 +0000

varnish (2.0.3-2) UNRELEASED; urgency=low

  * Add /usr/lib/pkgconfig/varnishapi.pc to the libvarnish-dev package

 -- Stig Sandbeck Mathisen <ssm@debian.org>  Thu, 19 Feb 2009 07:22:14 +0100

varnish (2.0.3-1) unstable; urgency=low

  * New upstream version

 -- Stig Sandbeck Mathisen <ssm@debian.org>  Wed, 18 Feb 2009 09:04:17 +0000

varnish (2.0.2-1) unstable; urgency=low

  * New upstream version
  * Change defaults to use configuration file /etc/varnish/default.vcl
    when starting varnishd

 -- Stig Sandbeck Mathisen <ssm@debian.org>  Mon, 17 Nov 2008 07:31:05 +0100

varnish (2.0.1-2) unstable; urgency=low

  [ Kees Cook ]
  * debian/rules: disable jemalloc on architectures that lack *_2POW
    definitions (Closes: #503381).

  [ Stig Sandbeck Mathisen ]
  * Add a man page for varnishtest
  * Disable jemalloc on m64k as well

 -- Stig Sandbeck Mathisen <ssm@debian.org>  Thu, 30 Oct 2008 08:00:56 +0100

varnish (2.0.1-1) unstable; urgency=low

  * New upstream version
  * Fix synopsis on binary packages (Closes: #502118)

 -- Stig Sandbeck Mathisen <ssm@debian.org>  Fri, 17 Oct 2008 21:03:16 +0200

varnish (2.0-1) unstable; urgency=low

  * New upstream version
  * Add varnishncsa init script, defaults and log rotation (Closes: #501454)
  * Add dependency on libc6.1-dev (Closes: #481067)

 -- Stig Sandbeck Mathisen <ssm@debian.org>  Thu, 16 Oct 2008 14:04:42 +0200

varnish (2.0~rc1-1) unstable; urgency=low

  * New upstream version
  * Fix syntax error in varnishlog init script

 -- Stig Sandbeck Mathisen <ssm@debian.org>  Wed, 08 Oct 2008 13:45:40 +0200

varnish (2.0~beta1-1) UNRELEASED; urgency=low

  [ Stig Sandbeck Mathisen ]
  * New upstream release

  [ Tollef Fog Heen ]
  * Fix up clean rule so as to work correctly on fresh sources too.
  * Fix up Makefile.am to get rid of files we don't ship.
  * Fix XSIsm in debian/varnish.varnishlog.init (-o in a test).
  * Rename libvarnish0-dev to libvarnish-dev again, bump soname to
    libvarnish1.

 -- Stig Sandbeck Mathisen <ssm@debian.org>  Mon, 01 Sep 2008 09:05:44 +0000

varnish (1.2-0) unstable; urgency=low

  [ Stig Sandbeck Mathisen ]
  * New upstream release.
  * Check if varnishlog is running before attempting reload from
    logrotate postscript. (Closes: #462029)

  [ Fabio Tranchitella ]
  * debian/varnish.dirs: removed unused lintian overrides dir.
  * debian/rules: backup and restore of config.sub and config.guess to not
    include them into the diff.gz in case of multiple builds from the same
    working directory.

  [ Tollef Fog Heen ]
  * Remove TODO from Makefile.am to make make dist happier.
  * Run make distclean if Makefile exists.

 -- Tollef Fog Heen <tfheen@ubuntu.com>  Mon, 23 Jun 2008 16:04:38 +0200

varnish (1.1.2) unstable; urgency=low

  * New upstream release
  * Renamed library and development packages to reflect sonames

 -- Stig Sandbeck Mathisen <ssm@fnord.no>  Wed, 12 Sep 2007 16:05:22 +0200

varnish (1.1.1-1) unstable; urgency=low

  [Lars Bahner]
  * New upstream release
  * User and Group id added to default DAEMON_OPTS
  * Added user and group creation to postinst
  * Added missing man pages

  [Stig Sandbeck Mathisen]
  * Set statedir to /var/lib
  * Removed -n switch from varnish defaults file and varnishlog init script.
    Use the default instance name instead.

 -- Stig Sandbeck Mathisen <ssm@linpro.no>  Tue, 04 Sep 2007 12:27:09 +0200

varnish (1.1-1) unstable; urgency=low

  * New upstream release
  * Split package into varnish, libvarnish and libvarnish-dev

 -- Stig Sandbeck Mathisen <ssm@linpro.no>  Fri, 20 Jul 2007 14:37:36 +0200

varnish (1.0.4-1) unstable; urgency=low

  * New upstream version (Closes: #424560)
  * Use the upstream default configuration file, renamed to default.vcl.
    Default template in /etc/default/varnish does not use this, but a
    commented-out alternative does.
  * Changed init script.  Use lsb init library functions, move more defaults
    to /etc/default/varnish, to make init script simpler.
  * Changed postrm, /var/lib/varnish disappeared on upgrade, making varnish
    non-startable.
  * Added example vcl for zope and plone.

 -- ssm <ssm@linpro.no>  Wed, 16 May 2007 13:50:08 +0200

varnish (1.0.3-2) unstable; urgency=low

  * Added postrm to partially solve 400384

 -- Lars Bahner <bahner@debian.org>  Tue, 27 Feb 2007 20:41:10 +0100

varnish (1.0.3-1) unstable; urgency=low

  * new upstream release
  * set VARNISH_MAX_WORKER_THREADS to 2048 instead of INF.
    (closes: #412004)

 -- Lars Bahner <bahner@debian.org>  Tue, 27 Feb 2007 20:16:38 +0100

varnish (1.0.2-2) unstable; urgency=low

  * Preliminary LSB compliabnce in init-script
  * Lintian override

 -- Lars Bahner <bahner@debian.org>  Mon, 23 Oct 2006 14:20:22 +0200

varnish (1.0.2-1) unstable; urgency=low

  * New upstream release

 -- Lars Bahner <bahner@linpro.no>  Thu, 19 Oct 2006 15:51:37 +0200

varnish (1.0.2-1~svn20061012) unstable; urgency=low

  * Added README for Debian
  * svn-based source
  * Added target to create configure to build from pristine source
  * Added init-script and defaults
  * Moved backend storage to /var/lib/varnish/

 -- Lars Bahner <bahner@linpro.no>  Fri, 13 Oct 2006 09:58:13 +0200

varnish (1.0.1-3) unstable; urgency=low

  * Bumped automake dependency to automake1.9

 -- Lars Bahner <bahner@debian.org>  Tue, 10 Oct 2006 15:00:39 +0200

varnish (1.0.1-2) unstable; urgency=low

  * Removed wrong upstream author.
  * Added dependency on gcc-4.1 needed by varnish at runtime.

 -- Lars Bahner <bahner@debian.org>  Fri,  6 Oct 2006 17:54:53 +0200

varnish (1.0.1-1) unstable; urgency=low

  * Initial release (Closes: #382451)

 -- Lars Bahner <bahner@debian.org>  Fri,  6 Oct 2006 16:26:57 +0200<|MERGE_RESOLUTION|>--- conflicted
+++ resolved
@@ -1,4 +1,3 @@
-<<<<<<< HEAD
 varnish (3.0.3~rc1+persistent-wm1~1.gbp73f4f8) UNRELEASED; urgency=low
 
   ** SNAPSHOT build @73f4f87b855974ce679c9b5d09dfa63ba991fd1f **
@@ -9,48 +8,6 @@
 
  -- Mark Bergsma <mark@wikimedia.org>  Tue, 10 Jul 2012 12:44:31 +0000
 
-varnish (3.0.2-2wm5) precise-wikimedia; urgency=low
-
-  * Build for precise
-
- -- Mark Bergsma <mark@wikimedia.org>  Wed, 02 May 2012 14:28:00 +0000
-
-varnish (3.0.2-2wm4) lucid-wikimedia; urgency=low
-
-  * Log multiple requests per udp log packet
-
- -- Mark Bergsma <mark@wikimedia.org>  Fri, 13 Apr 2012 11:26:08 +0000
-
-varnish (3.0.2-2wm3) lucid-wikimedia; urgency=low
-
-  * Correct chash director author, styling and additional comments
-
- -- Mark Bergsma <mark@wikimedia.org>  Tue, 10 Apr 2012 09:48:28 +0000
-
-varnish (3.0.2-2wm2) lucid-wikimedia; urgency=low
-
-  * Add patch "Initial implementation of a consistent hashing director"
-
- -- Mark Bergsma <mark@wikimedia.org>  Thu, 05 Apr 2012 16:23:06 +0000
-
-varnish (3.0.2-2wm1) lucid-wikimedia; urgency=low
-
-  * Bump version number again to deal with varnish3 package conflict
-
- -- Mark Bergsma <mark@wikimedia.org>  Thu, 15 Mar 2012 18:08:34 +0000
-
-varnish (3.0.2-1wm2) lucid-wikimedia; urgency=low
-
-  * Bump version number to deal with varnish3 package conflict
-
- -- Mark Bergsma <mark@wikimedia.org>  Thu, 15 Mar 2012 17:56:19 +0000
-
-varnish (3.0.2-1wm1) lucid; urgency=low
-
-  * Integrate Asher's varnishncsa udplog patch
-
- -- Mark Bergsma <mark@wikimedia.org>  Thu, 15 Mar 2012 16:52:34 +0000
-=======
 varnish (3.0.2-2) unstable; urgency=low
 
   [ Knut Arne Bjørndal ]
@@ -66,7 +23,48 @@
   * Remove vcs_version.h patch
 
  -- Stig Sandbeck Mathisen <ssm@debian.org>  Tue, 01 May 2012 16:20:31 +0200
->>>>>>> cd1acfe3
+
+varnish (3.0.2-2wm5) precise-wikimedia; urgency=low
+
+  * Build for precise
+
+ -- Mark Bergsma <mark@wikimedia.org>  Wed, 02 May 2012 14:28:00 +0000
+
+varnish (3.0.2-2wm4) lucid-wikimedia; urgency=low
+
+  * Log multiple requests per udp log packet
+
+ -- Mark Bergsma <mark@wikimedia.org>  Fri, 13 Apr 2012 11:26:08 +0000
+
+varnish (3.0.2-2wm3) lucid-wikimedia; urgency=low
+
+  * Correct chash director author, styling and additional comments
+
+ -- Mark Bergsma <mark@wikimedia.org>  Tue, 10 Apr 2012 09:48:28 +0000
+
+varnish (3.0.2-2wm2) lucid-wikimedia; urgency=low
+
+  * Add patch "Initial implementation of a consistent hashing director"
+
+ -- Mark Bergsma <mark@wikimedia.org>  Thu, 05 Apr 2012 16:23:06 +0000
+
+varnish (3.0.2-2wm1) lucid-wikimedia; urgency=low
+
+  * Bump version number again to deal with varnish3 package conflict
+
+ -- Mark Bergsma <mark@wikimedia.org>  Thu, 15 Mar 2012 18:08:34 +0000
+
+varnish (3.0.2-1wm2) lucid-wikimedia; urgency=low
+
+  * Bump version number to deal with varnish3 package conflict
+
+ -- Mark Bergsma <mark@wikimedia.org>  Thu, 15 Mar 2012 17:56:19 +0000
+
+varnish (3.0.2-1wm1) lucid; urgency=low
+
+  * Integrate Asher's varnishncsa udplog patch
+
+ -- Mark Bergsma <mark@wikimedia.org>  Thu, 15 Mar 2012 16:52:34 +0000
 
 varnish (3.0.2-1) unstable; urgency=low
 
